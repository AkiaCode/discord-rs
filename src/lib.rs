--- conflicted
+++ resolved
@@ -25,10 +25,6 @@
 
 extern crate hyper;
 extern crate hyper_native_tls;
-<<<<<<< HEAD
-extern crate serde_json;
-=======
->>>>>>> ce1a407f
 extern crate websocket;
 extern crate multipart;
 extern crate mime;
